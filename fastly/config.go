package fastly

import (
	"fmt"

	"github.com/hashicorp/terraform/terraform"
	gofastly "github.com/sethvargo/go-fastly/fastly"
)

type Config struct {
	ApiKey  string
	BaseURL string
}

type FastlyClient struct {
	conn *gofastly.Client
}

func (c *Config) Client() (interface{}, error) {
	var client FastlyClient

	if c.ApiKey == "" {
		return nil, fmt.Errorf("[Err] No API key for Fastly")
	}

<<<<<<< HEAD
	gofastly.UserAgent = terraform.UserAgentString()
	fconn, err := gofastly.NewClient(c.ApiKey)
=======
	if c.BaseURL == "" {
		c.BaseURL = gofastly.DefaultEndpoint
	}

	fconn, err := gofastly.NewClientForEndpoint(c.ApiKey, c.BaseURL)
>>>>>>> 44ca7671
	if err != nil {
		return nil, err
	}

	client.conn = fconn
	return &client, nil
}<|MERGE_RESOLUTION|>--- conflicted
+++ resolved
@@ -23,16 +23,14 @@
 		return nil, fmt.Errorf("[Err] No API key for Fastly")
 	}
 
-<<<<<<< HEAD
-	gofastly.UserAgent = terraform.UserAgentString()
-	fconn, err := gofastly.NewClient(c.ApiKey)
-=======
 	if c.BaseURL == "" {
 		c.BaseURL = gofastly.DefaultEndpoint
 	}
 
+	gofastly.UserAgent = terraform.UserAgentString()
+
 	fconn, err := gofastly.NewClientForEndpoint(c.ApiKey, c.BaseURL)
->>>>>>> 44ca7671
+
 	if err != nil {
 		return nil, err
 	}
